import shutil, time, os
from subprocess import Popen, PIPE, STDOUT

__rootpath__ = os.path.abspath(os.path.dirname(os.path.dirname(__file__)))
def path_from_root(*pathelems):
  return os.path.join(__rootpath__, *pathelems)

CONFIG_FILE = os.path.expanduser('~/.emscripten')
if not os.path.exists(CONFIG_FILE):
  shutil.copy(path_from_root('settings.py'), CONFIG_FILE)
exec(open(CONFIG_FILE, 'r').read())

# Tools/paths

CLANG=os.path.expanduser(os.path.join(LLVM_ROOT, 'clang++'))
LLVM_LINK=os.path.join(LLVM_ROOT, 'llvm-link')
LLVM_LD=os.path.join(LLVM_ROOT, 'llvm-ld')
LLVM_OPT=os.path.expanduser(os.path.join(LLVM_ROOT, 'opt'))
LLVM_AS=os.path.expanduser(os.path.join(LLVM_ROOT, 'llvm-as'))
LLVM_DIS=os.path.expanduser(os.path.join(LLVM_ROOT, 'llvm-dis'))
LLVM_DIS_OPTS = ['-show-annotations'] # For LLVM 2.8+. For 2.7, you may need to do just    []
LLVM_INTERPRETER=os.path.expanduser(os.path.join(LLVM_ROOT, 'lli'))
LLVM_COMPILER=os.path.expanduser(os.path.join(LLVM_ROOT, 'llc'))
COFFEESCRIPT = path_from_root('tools', 'eliminator', 'node_modules', 'coffee-script', 'bin', 'coffee')

EMSCRIPTEN = path_from_root('emscripten.py')
DEMANGLER = path_from_root('third_party', 'demangler.py')
NAMESPACER = path_from_root('tools', 'namespacer.py')
EMMAKEN = path_from_root('tools', 'emmaken.py')
AUTODEBUGGER = path_from_root('tools', 'autodebugger.py')
DFE = path_from_root('tools', 'dead_function_eliminator.py')
BINDINGS_GENERATOR = path_from_root('tools', 'bindings_generator.py')
EXEC_LLVM = path_from_root('tools', 'exec_llvm.py')
VARIABLE_ELIMINATOR = path_from_root('tools', 'eliminator', 'eliminator.coffee')

# Additional compiler options

COMPILER_OPTS = COMPILER_OPTS + ['-m32', '-U__i386__', '-U__x86_64__', '-U__i386', '-U__x86_64', '-U__SSE__', '-U__SSE2__', '-U__MMX__',
                                 '-UX87_DOUBLE_ROUNDING', '-UHAVE_GCC_ASM_FOR_X87', '-DEMSCRIPTEN', '-U__STRICT_ANSI__']

USE_EMSDK = not os.environ.get('EMMAKEN_NO_SDK')

if USE_EMSDK:
  COMPILER_OPTS += [ '-nostdinc',
  '-I' + path_from_root('system', 'include'),
  '-I' + path_from_root('system', 'include', 'bsd'), # posix stuff
  '-I' + path_from_root('system', 'include', 'libc'),
  '-I' + path_from_root('system', 'include', 'libcxx'),
  '-I' + path_from_root('system', 'include', 'gfx'),
  '-I' + path_from_root('system', 'include', 'net'),
  '-I' + path_from_root('system', 'include', 'SDL'),
] + [
  '-U__APPLE__'
]

# Engine tweaks

#if 'strict' not in str(SPIDERMONKEY_ENGINE): # XXX temporarily disable strict mode until we sort out some stuff
#  SPIDERMONKEY_ENGINE += ['-e', "options('strict')"] # Strict mode in SpiderMonkey. With V8 we check that fallback to non-strict works too

if 'gcparam' not in str(SPIDERMONKEY_ENGINE):
  SPIDERMONKEY_ENGINE += ['-e', "gcparam('maxBytes', 1024*1024*1024);"] # Our very large files need lots of gc heap

# Utilities

def timeout_run(proc, timeout, note):
  start = time.time()
  if timeout is not None:
    while time.time() - start < timeout and proc.poll() is None:
      time.sleep(0.1)
    if proc.poll() is None:
      proc.kill() # XXX bug: killing emscripten.py does not kill it's child process!
      raise Exception("Timed out: " + note)
  return proc.communicate()[0]

def run_js(engine, filename, args, check_timeout=False, stdout=PIPE, stderr=STDOUT, cwd=None):
  return timeout_run(Popen(engine + [filename] + (['--'] if 'd8' in engine[0] else []) + args,
                     stdout=stdout, stderr=stderr, cwd=cwd), 15*60 if check_timeout else None, 'Execution')

def to_cc(cxx):
  # By default, LLVM_GCC and CLANG are really the C++ versions. This gets an explicit C version
  return cxx.replace('clang++', 'clang').replace('g++', 'gcc')

def line_splitter(data):
  """Silly little tool to split JSON arrays over many lines."""

  out = ''
  counter = 0

  for i in range(len(data)):
    out += data[i]
    if data[i] == ' ' and counter > 60:
      out += '\n'
      counter = 0
    else:
      counter += 1

  return out

def limit_size(string, MAX=800*20):
  if len(string) < MAX: return string
  return string[0:MAX/2] + '\n[..]\n' + string[-MAX/2:]

def pick_llvm_opts(optimization_level, handpicked, quantum_size=4, use_aa=False):
  '''
    It may be safe to use nonportable optimizations (like -OX) if we remove the platform info from the .ll
    (which we do in do_ll_opts) - but even there we have issues (even in TA2) with instruction combining
    into i64s. In any case, the handpicked ones here should be safe and portable. They are also tuned for
    things that look useful.
  '''
  opts = []
  if optimization_level > 0:
    if not handpicked:
      opts.append('-O%d' % optimization_level)
    else:
      allow_nonportable = False
      optimize_size = True

      # PassManagerBuilder::populateModulePassManager
      if allow_nonportable and use_aa: # ammo.js results indicate this can be nonportable
        opts.append('-tbaa')
        opts.append('-basicaa') # makes fannkuch slow but primes fast

      opts.append('-globalopt')
      opts.append('-ipsccp')
      opts.append('-deadargelim')
      if allow_nonportable: opts.append('-instcombine')
      opts.append('-simplifycfg')

      opts.append('-prune-eh')
      if not optimize_size: opts.append('-inline') # The condition here is a difference with LLVM's createStandardAliasAnalysisPasses
      opts.append('-functionattrs')
      if optimization_level > 2:
        opts.append('-argpromotion')

      # XXX Danger: Can turn a memcpy into something that violates the
      #             load-store consistency hypothesis. See hashnum() in Lua.
      #             Note: this opt is of great importance for raytrace...
      if allow_nonportable: opts.append('-scalarrepl')

      if allow_nonportable: opts.append('-early-cse') # ?
      opts.append('-simplify-libcalls')
      opts.append('-jump-threading')
      if allow_nonportable: opts.append('-correlated-propagation') # ?
      opts.append('-simplifycfg')
      if allow_nonportable: opts.append('-instcombine')

      opts.append('-tailcallelim')
      opts.append('-simplifycfg')
      opts.append('-reassociate')
      opts.append('-loop-rotate')
      opts.append('-licm')
      opts.append('-loop-unswitch') # XXX should depend on optimize_size
      if allow_nonportable: opts.append('-instcombine')
      if quantum_size == 4: opts.append('-indvars') # XXX this infinite-loops raytrace on q1 (loop in |new node_t[count]| has 68 hardcoded &not fixed)
      if allow_nonportable: opts.append('-loop-idiom') # ?
      opts.append('-loop-deletion')
      opts.append('-loop-unroll')

      ##### not in llvm-3.0. but have |      #addExtensionsToPM(EP_LoopOptimizerEnd, MPM);| if allow_nonportable: opts.append('-instcombine')

      # XXX Danger: Messes up Lua output for unknown reasons
      #             Note: this opt is of minor importance for raytrace...
      if optimization_level > 1 and allow_nonportable: opts.append('-gvn')

      opts.append('-memcpyopt') # Danger?
      opts.append('-sccp')

      if allow_nonportable: opts.append('-instcombine')
      opts.append('-jump-threading')
      opts.append('-correlated-propagation')
      opts.append('-dse')
      #addExtensionsToPM(EP_ScalarOptimizerLate, MPM);

      opts.append('-adce')
      opts.append('-simplifycfg')
      if allow_nonportable: opts.append('-instcombine')

      opts.append('-strip-dead-prototypes')

      if optimization_level > 2: opts.append('-globaldce')

      if optimization_level > 1: opts.append('-constmerge')

  return opts

def read_auto_optimize_data(filename):
  '''
    Reads the output of AUTO_OPTIMIZE and generates proper information for CORRECT_* == 2 's *_LINES options
  '''
  signs_lines = []
  overflows_lines = []
  
  for line in open(filename, 'r'):
    if line.rstrip() == '': continue
    if '%0 failures' in line: continue
    left, right = line.split(' : ')
    signature = left.split('|')[1]
    if 'Sign' in left:
      signs_lines.append(signature)
    elif 'Overflow' in left:
      overflows_lines.append(signature)

  return {
    'signs_lines': signs_lines,
    'overflows_lines': overflows_lines
  }

# Settings

class Dummy: pass

Settings = Dummy() # A global singleton. Not pretty, but nicer than passing |, settings| everywhere
<<<<<<< HEAD
Settings.save_dir = 0
Settings.save_JS = 0

# Building

COMPILER = CLANG
LLVM_OPTS = False
COMPILER_TEST_OPTS = []

GlobalCache = {}

def get_library(name, build_dir, output_dir, generated_libs, configure=['./configure'], configure_args=[], make=['make'], make_args=['-j', '2'], cache=True, build_subdir=None):
  ''' Build a library into a .bc file. We build the .bc file once and cache it for all our tests. (We cache in
      memory since the test directory is destroyed and recreated for each test. Note that we cache separately
      for different compilers) '''

  if type(generated_libs) is not list: generated_libs = [generated_libs]
  if build_subdir and configure.startswith('./'):
    configure = '.' + configure

  if GlobalCache is not None:
    cache_name = name + '|' + COMPILER
    if cache and GlobalCache.get(cache_name):
      print >> sys.stderr,  '<load build from cache> ',
      bc_file = os.path.join(output_dir, 'lib' + name + '.bc')
      f = open(bc_file, 'wb')
      f.write(GlobalCache[cache_name])
      f.close()
      return bc_file

  temp_dir = build_dir
  project_dir = os.path.join(temp_dir, name)
  shutil.copytree(path_from_root('tests', name), project_dir) # Useful in debugging sometimes to comment this out
  os.chdir(project_dir)
  if build_subdir:
    try:
      os.mkdir('cbuild')
    except:
      pass
    os.chdir(os.path.join(project_dir, 'cbuild'))
  env = os.environ.copy()
  env['RANLIB'] = env['AR'] = env['CXX'] = env['CC'] = env['LIBTOOL'] = EMMAKEN
  env['EMMAKEN_COMPILER'] = COMPILER
  env['EMSCRIPTEN_TOOLS'] = path_from_root('tools')
  env['CFLAGS'] = env['EMMAKEN_CFLAGS'] = ' '.join(COMPILER_OPTS + COMPILER_TEST_OPTS) # Normal CFLAGS is ignored by some configure's.
  if configure: # Useful in debugging sometimes to comment this out (and the lines below up to and including the |make| call)
    env['EMMAKEN_JUST_CONFIGURE'] = '1'
    Popen(configure + configure_args, stdout=open(os.path.join(output_dir, 'configure'), 'w'),
                                      stderr=open(os.path.join(output_dir, 'configure_err'), 'w'), env=env).communicate()[0]
    del env['EMMAKEN_JUST_CONFIGURE']
  Popen(make + make_args, stdout=open(os.path.join(output_dir, 'make'), 'w'),
                          stderr=open(os.path.join(output_dir, 'make_err'), 'w'), env=env).communicate()[0]
  bc_file = os.path.join(project_dir, 'bc.bc')
  do_link(map(lambda lib: os.path.join(project_dir, 'cbuild', lib) if build_subdir else os.path.join(project_dir, lib), generated_libs), bc_file)
  if cache and GlobalCache is not None:
    print >> sys.stderr, '<save build into cache> ',
    GlobalCache[cache_name] = open(bc_file, 'rb').read()
  return bc_file

def do_link(files, target):
  output = Popen([LLVM_LINK] + files + ['-o', target], stdout=PIPE, stderr=STDOUT).communicate()[0]
  assert output is None or 'Could not open input file' not in output, 'Linking error: ' + output
=======
>>>>>>> aee12b96
<|MERGE_RESOLUTION|>--- conflicted
+++ resolved
@@ -211,9 +211,6 @@
 class Dummy: pass
 
 Settings = Dummy() # A global singleton. Not pretty, but nicer than passing |, settings| everywhere
-<<<<<<< HEAD
-Settings.save_dir = 0
-Settings.save_JS = 0
 
 # Building
 
@@ -274,5 +271,3 @@
 def do_link(files, target):
   output = Popen([LLVM_LINK] + files + ['-o', target], stdout=PIPE, stderr=STDOUT).communicate()[0]
   assert output is None or 'Could not open input file' not in output, 'Linking error: ' + output
-=======
->>>>>>> aee12b96
