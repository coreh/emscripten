--- conflicted
+++ resolved
@@ -553,10 +553,7 @@
 * Vasili Skurydzin <vasili.skurydzin@ibm.com>
 * Jakub Nowakowski <jn925+emcc@o2.pl>
 * Andrew Brown <andrew.brown@intel.com> (copyright owned by Intel Corporation)
-<<<<<<< HEAD
 * Marco Buono <marcobuono@invisionapp.com> (copyright owned by InVisionApp, Inc.)
-=======
 * Philip Gossweiler <philip.gossweiler@outlook.com>
->>>>>>> d0ff93d2
 * Rafael Brune <mail@rbrune.de>
 * Aleksi Sapon <aleksi.sapon@faro.com> (copyright owned by FARO Technologies, Inc.)